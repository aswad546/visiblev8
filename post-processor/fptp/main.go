package fptp

import (
	"database/sql"
	"encoding/json"
	"fmt"
	"io"
	"log"
	"net/url"
	"strings"

	"github.com/lib/pq"
	"github.ncsu.edu/jjuecks/vv8-post-processor/core"
)

type Script struct {
	info *core.ScriptInfo
}

func NewScript(info *core.ScriptInfo) *Script {
	return &Script{
		info: info,
	}
}

type fptpAggregator struct {
	scriptList         map[int]*Script
	eMap               *EMap
	firstPartyProperty *EntityProperty
}

func NewFptpAggregator() (core.Aggregator, error) {
	emap, err := loadEMap()

	if err != nil {
		return nil, err
	}

	return &fptpAggregator{
		scriptList:         make(map[int]*Script),
		eMap:               emap,
		firstPartyProperty: nil,
	}, nil
}

func (agg *fptpAggregator) IngestRecord(ctx *core.ExecutionContext, lineNumber int, op byte, fields []string) error {
	if (ctx.Script != nil) && !ctx.Script.VisibleV8 && (ctx.Origin.Origin != "") {
		_, ok := agg.scriptList[ctx.Script.ID]

		if !ok {
			script := NewScript(ctx.Script)
			agg.scriptList[ctx.Script.ID] = script
		}

	}

	return nil
}

func (agg *fptpAggregator) accessEntityPropertyMap(origin string) (*EntityProperty, error) {
	for domain, entityProperty := range agg.eMap.EntityPropertyMap {
		if strings.Contains(origin, domain) {
			return entityProperty, nil
		}
	}

	return nil, fmt.Errorf("no entity property found for origin %s", origin)
}

var firstPartyThirdPartyFields = [...]string{
	"sha2",
	"root_domain",
	"url",
	"first_origin",
	"property_of_root_domain",
	"property_of_first_origin",
	"property_of_script",
	"is_script_third_party_with_root_domain",
	"is_script_third_party_with_first_origin",
	"script_origin_tracking_value",
}

func (agg *fptpAggregator) DumpToPostgresql(ctx *core.AggregationContext, sqlDb *sql.DB) error {
	log.Printf("Dumping fptp to Postgresql...")
	var rootDomain string
	rootDomain, err := core.GetRootDomain(sqlDb, ctx.Ln)

	if err != nil {
		return err
	}

	if agg.firstPartyProperty == nil {

		rootURL, err := url.Parse(rootDomain)

		if err != nil {
			return err
		}

		rootURLOrigin := rootURL.Hostname()

		agg.firstPartyProperty, err = agg.accessEntityPropertyMap(rootURLOrigin)
		if err != nil {
			agg.firstPartyProperty = &EntityProperty{
				DisplayName: rootURLOrigin,
				Tracking:    0.0,
			}
			agg.eMap.EntityPropertyMap[rootURLOrigin] = agg.firstPartyProperty
		}
	}

	txn, err := sqlDb.Begin()
	if err != nil {
		return err
	}

	stmt, err := txn.Prepare(pq.CopyIn("thirdpartyfirstparty", firstPartyThirdPartyFields[:]...))
	if err != nil {
		txn.Rollback()
		return err
	}

	log.Printf("firstPartyThirdParty: %d scripts analysed", len(agg.scriptList))

	for _, script := range agg.scriptList {
		scriptURL, err := url.Parse(script.info.URL)

		if err != nil {
			return err
		}

		originURL, err := url.Parse(script.info.FirstOrigin.Origin)

		if err != nil {
			return err
		}

		scriptURLOrigin := scriptURL.Hostname()
		originURLOrigin := originURL.Hostname()

		scriptProperty, err := agg.accessEntityPropertyMap(scriptURLOrigin)
		if err != nil {
			scriptProperty = &EntityProperty{
				DisplayName: scriptURLOrigin,
				Tracking:    0.0,
			}
			agg.eMap.EntityPropertyMap[scriptURLOrigin] = scriptProperty
		}
		tracking := scriptProperty.Tracking
		originProperty, err := agg.accessEntityPropertyMap(originURLOrigin)
		if err != nil {
			originProperty = &EntityProperty{
				DisplayName: originURLOrigin,
				Tracking:    0.0,
			}
			agg.eMap.EntityPropertyMap[originURLOrigin] = originProperty
		}

		_, err = stmt.Exec(
			script.info.CodeHash.SHA2[:],
			rootDomain,
			script.info.URL,
			script.info.FirstOrigin.Origin,
			agg.firstPartyProperty.DisplayName,
			scriptProperty.DisplayName,
			originProperty.DisplayName,
<<<<<<< HEAD
			scriptProperty.DisplayName != originProperty.DisplayName,
			scriptProperty.DisplayName != agg.firstPartyProperty.DisplayName,
=======
			scriptProperty.DisplayName == originProperty.DisplayName,
			scriptProperty.DisplayName == agg.firstPartyProperty.DisplayName,
>>>>>>> ec60e3bd
			tracking,
		)

		if err != nil {
			txn.Rollback()
			return err
		}

	}

	err = stmt.Close()
	if err != nil {
		txn.Rollback()
		return err
	}
	err = txn.Commit()
	if err != nil {
		return err
	}

	return nil
}

func (agg *fptpAggregator) DumpToStream(ctx *core.AggregationContext, stream io.Writer) error {
	jstream := json.NewEncoder(stream)

	for _, script := range agg.scriptList {

		scriptURL, err := url.Parse(script.info.URL)

		if err != nil {
			return err
		}

		originURL, err := url.Parse(script.info.FirstOrigin.Origin)

		if err != nil {
			return err
		}

		scriptURLOrigin := scriptURL.Hostname()
		originURLOrigin := originURL.Hostname()

		scriptProperty, err := agg.accessEntityPropertyMap(scriptURLOrigin)
		if err != nil {
			scriptProperty = &EntityProperty{
				DisplayName: scriptURLOrigin,
				Tracking:    0.0,
			}
			agg.eMap.EntityPropertyMap[scriptURLOrigin] = scriptProperty
		}
		originProperty, err := agg.accessEntityPropertyMap(originURLOrigin)
		if err != nil {
			originProperty = &EntityProperty{
				DisplayName: originURLOrigin,
				Tracking:    0.0,
			}
			agg.eMap.EntityPropertyMap[originURLOrigin] = originProperty
		}

		jstream.Encode(core.JSONArray{"firstpartythirdparty", core.JSONObject{
			"SHA2":           script.info.CodeHash.SHA2[:],
			"URL":            script.info.URL,
			"FirstOrigin":    script.info.FirstOrigin.Origin,
			"ScriptProperty": scriptProperty.DisplayName,
			"OriginProperty": originProperty.DisplayName,
			"ThirdParty":     scriptProperty.DisplayName == originProperty.DisplayName,
			"Tracking":       scriptProperty.Tracking,
		}})
	}

	return nil
}<|MERGE_RESOLUTION|>--- conflicted
+++ resolved
@@ -164,13 +164,9 @@
 			agg.firstPartyProperty.DisplayName,
 			scriptProperty.DisplayName,
 			originProperty.DisplayName,
-<<<<<<< HEAD
 			scriptProperty.DisplayName != originProperty.DisplayName,
 			scriptProperty.DisplayName != agg.firstPartyProperty.DisplayName,
-=======
-			scriptProperty.DisplayName == originProperty.DisplayName,
-			scriptProperty.DisplayName == agg.firstPartyProperty.DisplayName,
->>>>>>> ec60e3bd
+
 			tracking,
 		)
 
@@ -237,7 +233,7 @@
 			"FirstOrigin":    script.info.FirstOrigin.Origin,
 			"ScriptProperty": scriptProperty.DisplayName,
 			"OriginProperty": originProperty.DisplayName,
-			"ThirdParty":     scriptProperty.DisplayName == originProperty.DisplayName,
+			"ThirdParty":     scriptProperty.DisplayName != originProperty.DisplayName,
 			"Tracking":       scriptProperty.Tracking,
 		}})
 	}
