package fptp

import (
	"database/sql"
	"encoding/json"
	"fmt"
	"io"
	"log"
	"net/url"

	"github.com/lib/pq"
	"github.com/wspr-ncsu/visiblev8/post-processor/core"
	"golang.org/x/net/publicsuffix"
)

type Script struct {
	info *core.ScriptInfo
}

func NewScript(info *core.ScriptInfo) *Script {
	return &Script{
		info: info,
	}
}

type fptpAggregator struct {
	scriptList         map[int]*Script
	eMap               *EMap
	firstPartyProperty *EntityProperty
}

func NewFptpAggregator() (core.Aggregator, error) {
	emap, err := loadEMap()

	if err != nil {
		return nil, err
	}

	return &fptpAggregator{
		scriptList:         make(map[int]*Script),
		eMap:               emap,
		firstPartyProperty: nil,
	}, nil
}

func (agg *fptpAggregator) IngestRecord(ctx *core.ExecutionContext, lineNumber int, op byte, fields []string) error {
	if (ctx.Script != nil) && !ctx.Script.VisibleV8 && (ctx.Origin.Origin != "") {
		_, ok := agg.scriptList[ctx.Script.ID]

		if !ok {
			script := NewScript(ctx.Script)
			agg.scriptList[ctx.Script.ID] = script
		}

	}

	return nil
}

func (agg *fptpAggregator) accessEntityPropertyMap(origin string) (*EntityProperty, error) {
	etldplusone, err := publicsuffix.EffectiveTLDPlusOne(origin)
	if err != nil {
		return nil, err
	}
	entity, ok := agg.eMap.EntityPropertyMap[etldplusone]
	if !ok {
		return nil, fmt.Errorf("no entity property found for origin %s", origin)
	}

	return entity, nil
}

var firstPartyThirdPartyFields = [...]string{
	"sha2",
	"root_domain",
	"url",
	"first_origin",
	"property_of_root_domain",
	"property_of_first_origin",
	"property_of_script",
	"is_script_third_party_with_root_domain",
	"is_script_third_party_with_first_origin",
	"script_origin_tracking_value",
}

func (agg *fptpAggregator) DumpToPostgresql(ctx *core.AggregationContext, sqlDb *sql.DB) error {
	log.Printf("Dumping fptp to Postgresql...")
	var rootDomain string
	rootDomain, err := core.GetRootDomain(sqlDb, ctx.Ln)

	if err != nil {
		return err
	}

	if agg.firstPartyProperty == nil {

		rootURL, err := url.Parse(rootDomain)

		if err != nil {
			return err
		}

		rootURLOrigin := rootURL.Hostname()

		agg.firstPartyProperty, err = agg.accessEntityPropertyMap(rootURLOrigin)
		if err != nil {
			agg.firstPartyProperty = &EntityProperty{
				DisplayName: rootURLOrigin,
				Tracking:    0.0,
			}
			agg.eMap.EntityPropertyMap[rootURLOrigin] = agg.firstPartyProperty
		}
	}

	txn, err := sqlDb.Begin()
	if err != nil {
		return err
	}

	stmt, err := txn.Prepare(pq.CopyIn("thirdpartyfirstparty", firstPartyThirdPartyFields[:]...))
	if err != nil {
		txn.Rollback()
		return err
	}

	log.Printf("firstPartyThirdParty: %d scripts analysed", len(agg.scriptList))

	for _, script := range agg.scriptList {
		scriptURL, err := url.Parse(script.info.URL)

		if err != nil {
			return err
		}

		originURL, err := url.Parse(script.info.FirstOrigin.Origin)

		if err != nil {
			return err
		}

		scriptURLOrigin := scriptURL.Hostname()
		originURLOrigin := originURL.Hostname()

		scriptProperty, err := agg.accessEntityPropertyMap(scriptURLOrigin)
		if err != nil {
			scriptProperty = &EntityProperty{
				DisplayName: scriptURLOrigin,
				Tracking:    0.0,
			}
			agg.eMap.EntityPropertyMap[scriptURLOrigin] = scriptProperty
		}
		tracking := scriptProperty.Tracking
		originProperty, err := agg.accessEntityPropertyMap(originURLOrigin)
		if err != nil {
			originProperty = &EntityProperty{
				DisplayName: originURLOrigin,
				Tracking:    0.0,
			}
			agg.eMap.EntityPropertyMap[originURLOrigin] = originProperty
		}

		_, err = stmt.Exec(
			script.info.CodeHash.SHA2[:],
			rootDomain,
			script.info.URL,
			script.info.FirstOrigin.Origin,
			agg.firstPartyProperty.DisplayName,
			scriptProperty.DisplayName,
			originProperty.DisplayName,
			scriptProperty.DisplayName != originProperty.DisplayName,
			scriptProperty.DisplayName != agg.firstPartyProperty.DisplayName,
<<<<<<< HEAD

=======
>>>>>>> d6a2549b
			tracking,
		)

		if err != nil {
			txn.Rollback()
			return err
		}

	}

	err = stmt.Close()
	if err != nil {
		txn.Rollback()
		return err
	}
	err = txn.Commit()
	if err != nil {
		return err
	}

	return nil
}

func (agg *fptpAggregator) DumpToStream(ctx *core.AggregationContext, stream io.Writer) error {
	jstream := json.NewEncoder(stream)

	for _, script := range agg.scriptList {

		scriptURL, err := url.Parse(script.info.URL)

		if err != nil {
			return err
		}

		originURL, err := url.Parse(script.info.FirstOrigin.Origin)

		if err != nil {
			return err
		}

		scriptURLOrigin := scriptURL.Hostname()
		originURLOrigin := originURL.Hostname()

		scriptProperty, err := agg.accessEntityPropertyMap(scriptURLOrigin)
		if err != nil {
			scriptProperty = &EntityProperty{
				DisplayName: scriptURLOrigin,
				Tracking:    0.0,
			}
			agg.eMap.EntityPropertyMap[scriptURLOrigin] = scriptProperty
		}
		originProperty, err := agg.accessEntityPropertyMap(originURLOrigin)
		if err != nil {
			originProperty = &EntityProperty{
				DisplayName: originURLOrigin,
				Tracking:    0.0,
			}
			agg.eMap.EntityPropertyMap[originURLOrigin] = originProperty
		}

		jstream.Encode(core.JSONArray{"firstpartythirdparty", core.JSONObject{
			"SHA2":           script.info.CodeHash.SHA2[:],
			"URL":            script.info.URL,
			"FirstOrigin":    script.info.FirstOrigin.Origin,
			"ScriptProperty": scriptProperty.DisplayName,
			"OriginProperty": originProperty.DisplayName,
			"ThirdParty":     scriptProperty.DisplayName != originProperty.DisplayName,
			"Tracking":       scriptProperty.Tracking,
		}})
	}

	return nil
}<|MERGE_RESOLUTION|>--- conflicted
+++ resolved
@@ -169,10 +169,6 @@
 			originProperty.DisplayName,
 			scriptProperty.DisplayName != originProperty.DisplayName,
 			scriptProperty.DisplayName != agg.firstPartyProperty.DisplayName,
-<<<<<<< HEAD
-
-=======
->>>>>>> d6a2549b
 			tracking,
 		)
 
