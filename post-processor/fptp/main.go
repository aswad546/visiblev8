package fptp

import (
	"database/sql"
	"encoding/json"
	"fmt"
	"io"
	"log"
	"net/url"
	"strings"

	"github.com/lib/pq"
	"github.ncsu.edu/jjuecks/vv8-post-processor/core"
)

type Script struct {
	info *core.ScriptInfo
}

func NewScript(info *core.ScriptInfo) *Script {
	return &Script{
		info: info,
	}
}

type fptpAggregator struct {
	scriptList         map[int]*Script
	eMap               *EMap
	firstPartyProperty *EntityProperty
}

func NewFptpAggregator() (core.Aggregator, error) {
	emap, err := loadEMap()

	if err != nil {
		return nil, err
	}

	return &fptpAggregator{
		scriptList:         make(map[int]*Script),
		eMap:               emap,
		firstPartyProperty: nil,
	}, nil
}

func (agg *fptpAggregator) IngestRecord(ctx *core.ExecutionContext, lineNumber int, op byte, fields []string) error {
	if (ctx.Script != nil) && !ctx.Script.VisibleV8 && (ctx.Origin != "") {
		_, ok := agg.scriptList[ctx.Script.ID]

		if !ok {
			script := NewScript(ctx.Script)
			agg.scriptList[ctx.Script.ID] = script
		}

	}

	return nil
}

func (agg *fptpAggregator) accessEntityPropertyMap(origin string) (*EntityProperty, error) {
	for domain, entityProperty := range agg.eMap.EntityPropertyMap {
		if strings.Contains(origin, domain) {
			return entityProperty, nil
		}
	}

	return nil, fmt.Errorf("no entity property found for origin %s", origin)
}

var firstPartyThirdPartyFields = [...]string{
	"sha2",
	"root_domain",
	"url",
	"first_origin",
	"property_of_root_domain",
	"property_of_first_origin",
	"property_of_script",
	"is_script_third_party_with_root_domain",
	"is_script_third_party_with_first_origin",
	"script_origin_tracking_value",
}

func (agg *fptpAggregator) DumpToPostgresql(ctx *core.AggregationContext, sqlDb *sql.DB) error {
	log.Printf("Dumping fptp to Postgresql...")
	var rootDomain string
	rootDomain, err := core.GetRootDomain(sqlDb, ctx.Ln)

	if err != nil {
		return err
	}

	if agg.firstPartyProperty == nil {

		rootURL, err := url.Parse(rootDomain)

		if err != nil {
			return err
		}

		rootURLOrigin := rootURL.Hostname()

		agg.firstPartyProperty, err = agg.accessEntityPropertyMap(rootURLOrigin)
		if err != nil {
			agg.firstPartyProperty = &EntityProperty{
				DisplayName: rootURLOrigin,
				Tracking:    0.0,
			}
			agg.eMap.EntityPropertyMap[rootURLOrigin] = agg.firstPartyProperty
		}
	}

	txn, err := sqlDb.Begin()
	if err != nil {
		return err
	}

	stmt, err := txn.Prepare(pq.CopyIn("thirdpartyfirstparty", firstPartyThirdPartyFields[:]...))
	if err != nil {
		txn.Rollback()
		return err
	}

	log.Printf("firstPartyThirdParty: %d scripts analysed", len(agg.scriptList))

	for _, script := range agg.scriptList {
		scriptURL, err := url.Parse(script.info.URL)

		if err != nil {
			return err
		}

		originURL, err := url.Parse(script.info.FirstOrigin)

		if err != nil {
			return err
		}

		scriptURLOrigin := scriptURL.Hostname()
		originURLOrigin := originURL.Hostname()

		scriptProperty, err := agg.accessEntityPropertyMap(scriptURLOrigin)
		if err != nil {
			scriptProperty = &EntityProperty{
				DisplayName: scriptURLOrigin,
				Tracking:    0.0,
			}
			agg.eMap.EntityPropertyMap[scriptURLOrigin] = scriptProperty
		}
		tracking := scriptProperty.Tracking
		originProperty, err := agg.accessEntityPropertyMap(originURLOrigin)
		if err != nil {
			originProperty = &EntityProperty{
				DisplayName: scriptURLOrigin,
				Tracking:    0.0,
			}
			agg.eMap.EntityPropertyMap[originURLOrigin] = originProperty
		}

		_, err = stmt.Exec(
			script.info.CodeHash.SHA2[:],
			rootDomain,
			script.info.URL,
			script.info.FirstOrigin,
			agg.firstPartyProperty.DisplayName,
			scriptProperty.DisplayName,
			originProperty.DisplayName,
<<<<<<< HEAD
			scriptProperty.DisplayName == originProperty.DisplayName,
			scriptProperty.DisplayName == agg.firstPartyProperty.DisplayName,
			tracking,
=======
			scriptProperty.DisplayName != originProperty.DisplayName,
			scriptProperty.DisplayName != agg.firstPartyProperty.DisplayName,
			agg.eMap.EntityPropertyMap[scriptURLOrigin].Tracking,
>>>>>>> eb4b1dc3
		)

		if err != nil {
			txn.Rollback()
			return err
		}

	}

	err = stmt.Close()
	if err != nil {
		txn.Rollback()
		return err
	}
	err = txn.Commit()
	if err != nil {
		return err
	}

	return nil
}

func (agg *fptpAggregator) DumpToStream(ctx *core.AggregationContext, stream io.Writer) error {
	jstream := json.NewEncoder(stream)

	for _, script := range agg.scriptList {

		scriptURL, err := url.Parse(script.info.URL)

		if err != nil {
			return err
		}

		originURL, err := url.Parse(script.info.FirstOrigin)

		if err != nil {
			return err
		}

		scriptURLOrigin := scriptURL.Hostname()
		originURLOrigin := originURL.Hostname()

		scriptProperty, err := agg.accessEntityPropertyMap(scriptURLOrigin)
		if err != nil {
			scriptProperty = &EntityProperty{
				DisplayName: scriptURLOrigin,
				Tracking:    0.0,
			}
			agg.eMap.EntityPropertyMap[scriptURLOrigin] = scriptProperty
		}
		originProperty, err := agg.accessEntityPropertyMap(originURLOrigin)
		if err != nil {
			originProperty = &EntityProperty{
				DisplayName: scriptURLOrigin,
				Tracking:    0.0,
			}
			agg.eMap.EntityPropertyMap[originURLOrigin] = originProperty
		}

		jstream.Encode(core.JSONArray{"firstpartythirdparty", core.JSONObject{
			"SHA2":           script.info.CodeHash.SHA2[:],
			"URL":            script.info.URL,
			"FirstOrigin":    script.info.FirstOrigin,
			"ScriptProperty": scriptProperty.DisplayName,
			"OriginProperty": originProperty.DisplayName,
			"ThirdParty":     scriptProperty.DisplayName != originProperty.DisplayName,
			"Tracking":       scriptProperty.Tracking,
		}})
	}

	return nil
}<|MERGE_RESOLUTION|>--- conflicted
+++ resolved
@@ -164,15 +164,9 @@
 			agg.firstPartyProperty.DisplayName,
 			scriptProperty.DisplayName,
 			originProperty.DisplayName,
-<<<<<<< HEAD
-			scriptProperty.DisplayName == originProperty.DisplayName,
-			scriptProperty.DisplayName == agg.firstPartyProperty.DisplayName,
-			tracking,
-=======
 			scriptProperty.DisplayName != originProperty.DisplayName,
 			scriptProperty.DisplayName != agg.firstPartyProperty.DisplayName,
-			agg.eMap.EntityPropertyMap[scriptURLOrigin].Tracking,
->>>>>>> eb4b1dc3
+			tracking,
 		)
 
 		if err != nil {
